using System.Diagnostics;
using System.IdentityModel.Tokens.Jwt;
using System.Net;
using System.Text;
using CoreIdent.Core.Configuration;
using CoreIdent.Core.Extensions;
using CoreIdent.Core.Models;
using CoreIdent.Core.Observability;
using CoreIdent.Core.Services.Realms;
using CoreIdent.Core.Stores;
using CoreIdent.Core.Services;
using Microsoft.AspNetCore.Builder;
using Microsoft.AspNetCore.Http;
using Microsoft.AspNetCore.Routing;
using Microsoft.Extensions.DependencyInjection;
using Microsoft.Extensions.Logging;
using Microsoft.Extensions.Options;
using Microsoft.IdentityModel.Tokens;

namespace CoreIdent.Core.Endpoints;

/// <summary>
/// Endpoint mapping for token management endpoints such as revocation and introspection.
/// </summary>
public static class TokenManagementEndpointsExtensions
{
    /// <summary>
    /// Maps token management endpoints using route options resolved from DI.
    /// </summary>
    /// <param name="endpoints">The endpoint route builder.</param>
    /// <returns>The endpoint route builder.</returns>
    public static IEndpointRouteBuilder MapCoreIdentTokenManagementEndpoints(this IEndpointRouteBuilder endpoints)
    {
        ArgumentNullException.ThrowIfNull(endpoints);

        var routeOptions = endpoints.ServiceProvider.GetRequiredService<IOptions<CoreIdentRouteOptions>>().Value;

        var revokePath = routeOptions.CombineWithBase(routeOptions.RevocationPath);
        var introspectPath = routeOptions.CombineWithBase(routeOptions.IntrospectionPath);

        return endpoints.MapCoreIdentTokenManagementEndpoints(revokePath, introspectPath);
    }

    /// <summary>
    /// Maps token management endpoints at the specified paths.
    /// </summary>
    /// <param name="endpoints">The endpoint route builder.</param>
    /// <param name="revokePath">Revocation endpoint path.</param>
    /// <param name="introspectPath">Introspection endpoint path.</param>
    /// <returns>The endpoint route builder.</returns>
    public static IEndpointRouteBuilder MapCoreIdentTokenManagementEndpoints(this IEndpointRouteBuilder endpoints, string revokePath, string? introspectPath = null)
    {
        ArgumentNullException.ThrowIfNull(endpoints);
        ArgumentException.ThrowIfNullOrWhiteSpace(revokePath);

        if (string.IsNullOrWhiteSpace(introspectPath))
        {
            var routeOptions = endpoints.ServiceProvider.GetRequiredService<IOptions<CoreIdentRouteOptions>>().Value;
            introspectPath = routeOptions.CombineWithBase(routeOptions.IntrospectionPath);
        }

        ArgumentException.ThrowIfNullOrWhiteSpace(introspectPath);

        endpoints
            .MapPost(revokePath, async (
            HttpRequest request,
            ICoreIdentRealmContext realmContext,
            IRealmSigningKeyProviderResolver signingKeyProviderResolver,
            IRealmTokenRevocationStore tokenRevocationStore,
            IRealmClientStore clientStore,
            IRealmRefreshTokenStore refreshTokenStore,
            ICoreIdentMetrics metrics,
            ILoggerFactory loggerFactory,
            CancellationToken ct) =>
        {
            var logger = loggerFactory.CreateLogger("CoreIdent.TokenRevocation");
            using var _ = CoreIdentCorrelation.BeginScope(logger, request.HttpContext);

            using var activity = CoreIdentActivitySource.ActivitySource.StartActivity("coreident.revoke");

            if (!request.HasFormContentType)
            {
                activity?.SetTag("error", true);
                return Results.BadRequest(new { error = "invalid_request", error_description = "Form content type is required." });
            }

            var form = await request.ReadFormAsync(ct);

            var token = form["token"].ToString();
            var tokenTypeHint = form["token_type_hint"].ToString();

            activity?.SetTag("token_type_hint", tokenTypeHint);

            if (string.IsNullOrWhiteSpace(token))
            {
                activity?.SetTag("error", true);
                return Results.BadRequest(new { error = "invalid_request", error_description = "The token parameter is required." });
            }

<<<<<<< HEAD
            var realmId = realmContext.RealmId;
            var signingKeyProvider = await signingKeyProviderResolver.GetSigningKeyProviderAsync(realmId, ct);

            var (clientId, clientSecret) = ExtractClientCredentials(request, form);
=======
            var (clientId, clientSecret) = ExtractClientCredentials(request, form, logger);
>>>>>>> 031507a7

            activity?.SetTag("client_id", clientId);

            var authStart = Stopwatch.GetTimestamp();

            if (string.IsNullOrWhiteSpace(clientId))
            {
                metrics.ClientAuthenticated("unknown", success: false, Stopwatch.GetElapsedTime(authStart).TotalMilliseconds);
                activity?.SetTag("error", true);
                return Results.Json(new { error = "invalid_client", error_description = "Client authentication is required." }, statusCode: StatusCodes.Status401Unauthorized);
            }

            var client = await clientStore.FindByClientIdAsync(realmId, clientId, ct);
            if (client is null || !client.Enabled)
            {
                logger.LogWarning("Revocation request for unknown or disabled client: {ClientId}", clientId);
                metrics.ClientAuthenticated("unknown", success: false, Stopwatch.GetElapsedTime(authStart).TotalMilliseconds);
                activity?.SetTag("error", true);
                return Results.Json(new { error = "invalid_client", error_description = "Client authentication failed." }, statusCode: StatusCodes.Status401Unauthorized);
            }

            var clientTypeLabel = client.ClientType.ToString().ToLowerInvariant();

            if (client.ClientType == ClientType.Confidential)
            {
                if (string.IsNullOrWhiteSpace(clientSecret))
                {
                    metrics.ClientAuthenticated(clientTypeLabel, success: false, Stopwatch.GetElapsedTime(authStart).TotalMilliseconds);
                    return Results.Json(new { error = "invalid_client", error_description = "Client secret is required for confidential clients." }, statusCode: StatusCodes.Status401Unauthorized);
                }

                var secretValid = await clientStore.ValidateClientSecretAsync(realmId, clientId, clientSecret, ct);
                if (!secretValid)
                {
                    logger.LogWarning("Invalid client secret for revocation request from client: {ClientId}", clientId);
                    metrics.ClientAuthenticated(clientTypeLabel, success: false, Stopwatch.GetElapsedTime(authStart).TotalMilliseconds);
                    return Results.Json(new { error = "invalid_client", error_description = "Client authentication failed." }, statusCode: StatusCodes.Status401Unauthorized);
                }
            }

            metrics.ClientAuthenticated(clientTypeLabel, success: true, Stopwatch.GetElapsedTime(authStart).TotalMilliseconds);

            try
            {
                if (string.Equals(tokenTypeHint, "refresh_token", StringComparison.Ordinal))
                {
                    await TryRevokeRefreshTokenAsync(realmId, token, clientId, refreshTokenStore, metrics, logger, ct);
                    return Results.Ok();
                }

                if (string.Equals(tokenTypeHint, "access_token", StringComparison.Ordinal) || LooksLikeJwt(token))
                {
                    if (await TryGetValidatedJwtAsync(token, signingKeyProvider, ct) is { } validated)
                    {
                        var tokenClientId = validated.ClientId;
                        if (!string.IsNullOrWhiteSpace(tokenClientId) && tokenClientId != clientId)
                        {
                            logger.LogWarning("Client {ClientId} attempted to revoke token belonging to {TokenClientId}", clientId, tokenClientId);
                            return Results.Ok();
                        }

                        await tokenRevocationStore.RevokeTokenAsync(realmId, validated.Jti, tokenType: "access_token", expiry: validated.ExpiresAtUtc, ct);
                        metrics.TokenRevoked("access_token");
                    }

                    return Results.Ok();
                }

                await TryRevokeRefreshTokenAsync(realmId, token, clientId, refreshTokenStore, metrics, logger, ct);
                return Results.Ok();
            }
            catch (Exception ex)
            {
                logger.LogError(ex, "Error processing token revocation request.");
                return Results.Json(new { error = "server_error", error_description = "An error occurred processing the request." }, statusCode: StatusCodes.Status500InternalServerError);
            }
        })
            .Produces(StatusCodes.Status200OK)
            .Produces<TokenErrorResponse>(StatusCodes.Status400BadRequest, "application/json")
            .Produces<TokenErrorResponse>(StatusCodes.Status401Unauthorized, "application/json")
            .Produces<TokenErrorResponse>(StatusCodes.Status500InternalServerError, "application/json");

        // Introspection endpoint (RFC 7662)
        endpoints
            .MapPost(introspectPath, async (
            HttpRequest request,
            ICoreIdentRealmContext realmContext,
            IRealmSigningKeyProviderResolver signingKeyProviderResolver,
            IRealmTokenRevocationStore tokenRevocationStore,
            IRealmClientStore clientStore,
            IRealmRefreshTokenStore refreshTokenStore,
            ILoggerFactory loggerFactory,
            TimeProvider timeProvider,
            CancellationToken ct) =>
        {
            var logger = loggerFactory.CreateLogger("CoreIdent.TokenIntrospection");
            using var _ = CoreIdentCorrelation.BeginScope(logger, request.HttpContext);

            using var activity = CoreIdentActivitySource.ActivitySource.StartActivity("coreident.introspect");

            if (!request.HasFormContentType)
            {
                activity?.SetTag("error", true);
                return Results.BadRequest(new { error = "invalid_request", error_description = "Form content type is required." });
            }

            var form = await request.ReadFormAsync(ct);

            var token = form["token"].ToString();
            var tokenTypeHint = form["token_type_hint"].ToString();

            activity?.SetTag("token_type_hint", tokenTypeHint);

            if (string.IsNullOrWhiteSpace(token))
            {
                activity?.SetTag("error", true);
                return Results.BadRequest(new { error = "invalid_request", error_description = "The token parameter is required." });
            }

<<<<<<< HEAD
            var realmId = realmContext.RealmId;
            var signingKeyProvider = await signingKeyProviderResolver.GetSigningKeyProviderAsync(realmId, ct);

            var (clientId, clientSecret) = ExtractClientCredentials(request, form);
=======
            var (clientId, clientSecret) = ExtractClientCredentials(request, form, logger);
>>>>>>> 031507a7

            activity?.SetTag("client_id", clientId);

            if (string.IsNullOrWhiteSpace(clientId))
            {
                activity?.SetTag("error", true);
                return Results.Json(new { error = "invalid_client", error_description = "Client authentication is required." }, statusCode: StatusCodes.Status401Unauthorized);
            }

            var client = await clientStore.FindByClientIdAsync(realmId, clientId, ct);
            if (client is null || !client.Enabled)
            {
                logger.LogWarning("Introspection request for unknown or disabled client: {ClientId}", clientId);
                activity?.SetTag("error", true);
                return Results.Json(new { error = "invalid_client", error_description = "Client authentication failed." }, statusCode: StatusCodes.Status401Unauthorized);
            }

            if (client.ClientType == ClientType.Confidential)
            {
                if (string.IsNullOrWhiteSpace(clientSecret))
                {
                    return Results.Json(new { error = "invalid_client", error_description = "Client secret is required for confidential clients." }, statusCode: StatusCodes.Status401Unauthorized);
                }

                var secretValid = await clientStore.ValidateClientSecretAsync(realmId, clientId, clientSecret, ct);
                if (!secretValid)
                {
                    logger.LogWarning("Invalid client secret for introspection request from client: {ClientId}", clientId);
                    return Results.Json(new { error = "invalid_client", error_description = "Client authentication failed." }, statusCode: StatusCodes.Status401Unauthorized);
                }
            }

            var now = timeProvider.GetUtcNow().UtcDateTime;

            // Check refresh token first if hinted
            if (string.Equals(tokenTypeHint, "refresh_token", StringComparison.Ordinal))
            {
                var refreshResult = await IntrospectRefreshTokenAsync(realmId, token, refreshTokenStore, now, ct);
                if (refreshResult is not null)
                {
                    return Results.Json(refreshResult);
                }
                // Fall through to check as access token
            }

            // Try as access token (JWT)
            if (string.Equals(tokenTypeHint, "access_token", StringComparison.Ordinal) || LooksLikeJwt(token))
            {
                var accessResult = await IntrospectAccessTokenAsync(realmId, token, signingKeyProvider, tokenRevocationStore, now, ct);
                return Results.Json(accessResult);
            }

            // No hint and doesn't look like JWT - try refresh token
            var fallbackResult = await IntrospectRefreshTokenAsync(realmId, token, refreshTokenStore, now, ct);
            if (fallbackResult is not null)
            {
                return Results.Json(fallbackResult);
            }

            // Unknown token
            return Results.Json(new TokenIntrospectionResponse { Active = false });
        })
            .Produces<TokenIntrospectionResponse>(StatusCodes.Status200OK, "application/json")
            .Produces<TokenErrorResponse>(StatusCodes.Status400BadRequest, "application/json")
            .Produces<TokenErrorResponse>(StatusCodes.Status401Unauthorized, "application/json")
            .Produces<TokenErrorResponse>(StatusCodes.Status500InternalServerError, "application/json");

        return endpoints;
    }

    private static async Task<TokenIntrospectionResponse?> IntrospectRefreshTokenAsync(
        string realmId,
        string token,
        IRealmRefreshTokenStore refreshTokenStore,
        DateTime now,
        CancellationToken ct)
    {
        var storedToken = await refreshTokenStore.GetAsync(realmId, token, ct);
        if (storedToken is null)
        {
            return null;
        }

        // Check if active
        var isActive = !storedToken.IsRevoked
            && !storedToken.ConsumedAt.HasValue
            && storedToken.ExpiresAt > now;

        if (!isActive)
        {
            return new TokenIntrospectionResponse { Active = false };
        }

        return new TokenIntrospectionResponse
        {
            Active = true,
            Scope = string.Join(" ", storedToken.Scopes),
            ClientId = storedToken.ClientId,
            TokenType = "refresh_token",
            Exp = new DateTimeOffset(storedToken.ExpiresAt, TimeSpan.Zero).ToUnixTimeSeconds(),
            Iat = new DateTimeOffset(storedToken.CreatedAt, TimeSpan.Zero).ToUnixTimeSeconds(),
            Sub = storedToken.SubjectId
        };
    }

    private static async Task<TokenIntrospectionResponse> IntrospectAccessTokenAsync(
        string realmId,
        string token,
        ISigningKeyProvider signingKeyProvider,
        IRealmTokenRevocationStore tokenRevocationStore,
        DateTime now,
        CancellationToken ct)
    {
        var validated = await TryGetValidatedJwtForIntrospectionAsync(token, signingKeyProvider, ct);
        if (validated is null)
        {
            return new TokenIntrospectionResponse { Active = false };
        }

        // Check expiry
        if (validated.ExpiresAtUtc <= now)
        {
            return new TokenIntrospectionResponse { Active = false };
        }

        // Check revocation
        if (!string.IsNullOrWhiteSpace(validated.Jti))
        {
            var isRevoked = await tokenRevocationStore.IsRevokedAsync(realmId, validated.Jti, ct);
            if (isRevoked)
            {
                return new TokenIntrospectionResponse { Active = false };
            }
        }

        return new TokenIntrospectionResponse
        {
            Active = true,
            Scope = validated.Scope,
            ClientId = validated.ClientId,
            TokenType = "Bearer",
            Exp = new DateTimeOffset(validated.ExpiresAtUtc, TimeSpan.Zero).ToUnixTimeSeconds(),
            Iat = validated.IssuedAtUnixTimeSeconds,
            Sub = validated.Subject,
            Aud = validated.Audience,
            Iss = validated.Issuer,
            Jti = validated.Jti
        };
    }

    private static async Task<IntrospectedJwt?> TryGetValidatedJwtForIntrospectionAsync(
        string token,
        ISigningKeyProvider signingKeyProvider,
        CancellationToken ct)
    {
        if (string.IsNullOrWhiteSpace(token))
        {
            return null;
        }

        try
        {
            var keys = (await signingKeyProvider.GetValidationKeysAsync(ct)).Select(k => k.Key).ToList();
            if (keys.Count == 0)
            {
                return null;
            }

            var handler = new Microsoft.IdentityModel.JsonWebTokens.JsonWebTokenHandler();
            var result = await handler.ValidateTokenAsync(token, new TokenValidationParameters
            {
                ValidateIssuer = false,
                ValidateAudience = false,
                ValidateLifetime = false,
                RequireSignedTokens = true,
                ValidateIssuerSigningKey = true,
                IssuerSigningKeys = keys
            });

            if (!result.IsValid)
            {
                return null;
            }

            var claims = result.ClaimsIdentity;
            var securityToken = result.SecurityToken;

            long? issuedAt = null;
            var iatValue = claims?.FindFirst(JwtRegisteredClaimNames.Iat)?.Value;
            if (!string.IsNullOrWhiteSpace(iatValue) && long.TryParse(iatValue, out var parsedIat))
            {
                issuedAt = parsedIat;
            }

            var aud = claims?.FindFirst(JwtRegisteredClaimNames.Aud)?.Value;
            if (string.IsNullOrWhiteSpace(aud) && securityToken is not null)
            {
                aud = securityToken switch
                {
                    Microsoft.IdentityModel.JsonWebTokens.JsonWebToken jwt => jwt.Audiences.FirstOrDefault(),
                    JwtSecurityToken jwt => jwt.Audiences.FirstOrDefault(),
                    _ => null
                };
            }

            return new IntrospectedJwt(
                Jti: claims?.FindFirst(JwtRegisteredClaimNames.Jti)?.Value,
                Subject: claims?.FindFirst(JwtRegisteredClaimNames.Sub)?.Value,
                ClientId: claims?.FindFirst("client_id")?.Value,
                Scope: claims?.FindFirst("scope")?.Value,
                Issuer: securityToken?.Issuer,
                Audience: aud,
                ExpiresAtUtc: securityToken?.ValidTo.ToUniversalTime() ?? DateTime.MinValue,
                IssuedAtUnixTimeSeconds: issuedAt
            );
        }
        catch
        {
            return null;
        }
    }

    private sealed record IntrospectedJwt(
        string? Jti,
        string? Subject,
        string? ClientId,
        string? Scope,
        string? Issuer,
        string? Audience,
        DateTime ExpiresAtUtc,
        long? IssuedAtUnixTimeSeconds);

    private static async Task TryRevokeRefreshTokenAsync(
        string realmId,
        string token,
        string clientId,
        IRealmRefreshTokenStore refreshTokenStore,
        ICoreIdentMetrics metrics,
        ILogger logger,
        CancellationToken ct)
    {
        var storedToken = await refreshTokenStore.GetAsync(realmId, token, ct);
        if (storedToken is null)
        {
            return;
        }

        if (storedToken.ClientId != clientId)
        {
            logger.LogWarning("Client {ClientId} attempted to revoke refresh token belonging to {TokenClientId}", clientId, storedToken.ClientId);
            return;
        }

        var revoked = await refreshTokenStore.RevokeAsync(realmId, token, ct);
        if (revoked)
        {
            metrics.TokenRevoked("refresh_token");
        }
    }

    private static (string? ClientId, string? ClientSecret) ExtractClientCredentials(HttpRequest request, IFormCollection form, ILogger logger)
    {
        var authorization = request.Headers.Authorization.ToString();

        if (!string.IsNullOrWhiteSpace(authorization) && authorization.StartsWith("Basic ", StringComparison.OrdinalIgnoreCase))
        {
            var encoded = authorization["Basic ".Length..].Trim();
            if (!string.IsNullOrWhiteSpace(encoded))
            {
                Span<byte> buffer = encoded.Length <= 256
                    ? stackalloc byte[encoded.Length]
                    : new byte[encoded.Length];

                if (Convert.TryFromBase64String(encoded, buffer, out var bytesWritten))
                {
                    var decoded = Encoding.UTF8.GetString(buffer[..bytesWritten]);
                    var colonIndex = decoded.IndexOf(':');

                    if (colonIndex > 0)
                    {
                        var clientId = WebUtility.UrlDecode(decoded[..colonIndex]);
                        var clientSecret = WebUtility.UrlDecode(decoded[(colonIndex + 1)..]);
                        return (clientId, clientSecret);
                    }

                    logger.LogDebug("Malformed Basic authorization header (missing ':'); falling back to form credentials.");
                }
                else
                {
                    logger.LogDebug("Malformed Basic authorization header (invalid base64); falling back to form credentials.");
                }
            }
        }

        return (form["client_id"].ToString(), form["client_secret"].ToString());
    }

    private static bool LooksLikeJwt(string token) => token.Count(c => c == '.') == 2;

    private static async Task<ValidatedJwt?> TryGetValidatedJwtAsync(
        string token,
        ISigningKeyProvider signingKeyProvider,
        CancellationToken ct)
    {
        if (string.IsNullOrWhiteSpace(token))
        {
            return null;
        }

        try
        {
            var keys = (await signingKeyProvider.GetValidationKeysAsync(ct)).Select(k => k.Key).ToList();
            if (keys.Count == 0)
            {
                return null;
            }

            var handler = new Microsoft.IdentityModel.JsonWebTokens.JsonWebTokenHandler();
            var result = await handler.ValidateTokenAsync(token, new TokenValidationParameters
            {
                ValidateIssuer = false,
                ValidateAudience = false,
                ValidateLifetime = false,
                RequireSignedTokens = true,
                ValidateIssuerSigningKey = true,
                IssuerSigningKeys = keys
            });

            if (!result.IsValid)
            {
                return null;
            }

            var jti = result.ClaimsIdentity?.FindFirst(System.IdentityModel.Tokens.Jwt.JwtRegisteredClaimNames.Jti)?.Value;
            if (string.IsNullOrWhiteSpace(jti))
            {
                return null;
            }

            if (result.SecurityToken is null)
            {
                return null;
            }

            var expiresAtUtc = result.SecurityToken.ValidTo.ToUniversalTime();
            if (expiresAtUtc == DateTime.MinValue)
            {
                return null;
            }

            var clientId = result.ClaimsIdentity?.FindFirst("client_id")?.Value;

            return new ValidatedJwt(jti, expiresAtUtc, clientId);
        }
        catch
        {
            return null;
        }
    }

    private sealed record ValidatedJwt(string Jti, DateTime ExpiresAtUtc, string? ClientId);
}<|MERGE_RESOLUTION|>--- conflicted
+++ resolved
@@ -97,14 +97,10 @@
                 return Results.BadRequest(new { error = "invalid_request", error_description = "The token parameter is required." });
             }
 
-<<<<<<< HEAD
             var realmId = realmContext.RealmId;
             var signingKeyProvider = await signingKeyProviderResolver.GetSigningKeyProviderAsync(realmId, ct);
 
-            var (clientId, clientSecret) = ExtractClientCredentials(request, form);
-=======
             var (clientId, clientSecret) = ExtractClientCredentials(request, form, logger);
->>>>>>> 031507a7
 
             activity?.SetTag("client_id", clientId);
 
@@ -224,14 +220,10 @@
                 return Results.BadRequest(new { error = "invalid_request", error_description = "The token parameter is required." });
             }
 
-<<<<<<< HEAD
             var realmId = realmContext.RealmId;
             var signingKeyProvider = await signingKeyProviderResolver.GetSigningKeyProviderAsync(realmId, ct);
 
-            var (clientId, clientSecret) = ExtractClientCredentials(request, form);
-=======
             var (clientId, clientSecret) = ExtractClientCredentials(request, form, logger);
->>>>>>> 031507a7
 
             activity?.SetTag("client_id", clientId);
 
