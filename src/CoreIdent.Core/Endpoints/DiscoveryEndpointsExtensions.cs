using CoreIdent.Core.Configuration;
using CoreIdent.Core.Extensions;
using CoreIdent.Core.Models;
using CoreIdent.Core.Services;
using CoreIdent.Core.Services.Realms;
using CoreIdent.Core.Stores;
using Microsoft.AspNetCore.Builder;
using Microsoft.AspNetCore.Http;
using Microsoft.AspNetCore.Routing;
using Microsoft.Extensions.DependencyInjection;
using Microsoft.Extensions.Logging;
using Microsoft.IdentityModel.JsonWebTokens;
using Microsoft.IdentityModel.Tokens;

namespace CoreIdent.Core.Endpoints;

/// <summary>
/// Endpoint mapping for discovery and metadata endpoints.
/// </summary>
public static class DiscoveryEndpointsExtensions
{
    /// <summary>
    /// Maps the OpenID Connect discovery document endpoint.
    /// </summary>
    /// <param name="endpoints">The endpoint route builder.</param>
    /// <param name="coreOptions">CoreIdent options.</param>
    /// <param name="routeOptions">Route options.</param>
    /// <returns>The endpoint route builder.</returns>
    public static IEndpointRouteBuilder MapCoreIdentOpenIdConfigurationEndpoint(
        this IEndpointRouteBuilder endpoints,
        CoreIdentOptions coreOptions,
        CoreIdentRouteOptions routeOptions)
    {
        ArgumentNullException.ThrowIfNull(endpoints);
        ArgumentNullException.ThrowIfNull(coreOptions);
        ArgumentNullException.ThrowIfNull(routeOptions);

        var discoveryPath = routeOptions.GetDiscoveryPath(coreOptions);

        endpoints.MapGet(discoveryPath, async (
            HttpRequest request,
<<<<<<< HEAD
            ICoreIdentRealmContext realmContext,
            ICoreIdentIssuerAudienceProvider issuerAudienceProvider,
            IRealmSigningKeyProviderResolver signingKeyProviderResolver,
            IRealmScopeStore scopeStore,
=======
            IEnumerable<EndpointDataSource> endpointDataSources,
            ISigningKeyProvider signingKeyProvider,
            IScopeStore scopeStore,
>>>>>>> 031507a7
            ILoggerFactory loggerFactory,
            CancellationToken ct) =>
        {
            var logger = loggerFactory.CreateLogger("CoreIdent.OpenIdConfiguration");
            using var _ = CoreIdentCorrelation.BeginScope(logger, request.HttpContext);

            var (issuer, _) = await issuerAudienceProvider.GetIssuerAndAudienceAsync(ct);
            var issuerUri = new Uri(issuer, UriKind.Absolute);

            var realmId = realmContext.RealmId;
            var signingKeyProvider = await signingKeyProviderResolver.GetSigningKeyProviderAsync(realmId, ct);

            var jwksUri = new Uri(issuerUri, routeOptions.GetJwksPath(coreOptions)).ToString();
            var tokenEndpoint = new Uri(issuerUri, routeOptions.CombineWithBase(routeOptions.TokenPath)).ToString();
            var revocationEndpoint = new Uri(issuerUri, routeOptions.CombineWithBase(routeOptions.RevocationPath)).ToString();
            var introspectionEndpoint = new Uri(issuerUri, routeOptions.CombineWithBase(routeOptions.IntrospectionPath)).ToString();

<<<<<<< HEAD
            var scopes = (await scopeStore.GetAllAsync(realmId, ct))
=======
            var mappedRoutes = endpointDataSources
                .SelectMany(x => x.Endpoints)
                .OfType<RouteEndpoint>()
                .Select(x => x.RoutePattern.RawText)
                .Where(x => !string.IsNullOrWhiteSpace(x))
                .ToHashSet(StringComparer.Ordinal);

            var tokenPath = routeOptions.CombineWithBase(routeOptions.TokenPath);
            var authorizePath = routeOptions.CombineWithBase(routeOptions.AuthorizePath);

            var tokenEndpointMapped = mappedRoutes.Contains(tokenPath);
            var authorizeEndpointMapped = mappedRoutes.Contains(authorizePath);

            var grantTypesSupported = new List<string>(capacity: 4);
            if (tokenEndpointMapped)
            {
                grantTypesSupported.Add(GrantTypes.ClientCredentials);
                grantTypesSupported.Add(GrantTypes.RefreshToken);

                if (authorizeEndpointMapped)
                {
                    grantTypesSupported.Add(GrantTypes.AuthorizationCode);
                }

                grantTypesSupported.Add(GrantTypes.Password);
            }

            IReadOnlyList<string>? responseTypesSupported = authorizeEndpointMapped
                ? ["code"]
                : null;

            IReadOnlyList<string>? tokenEndpointAuthMethodsSupported = tokenEndpointMapped
                ? ["client_secret_basic", "client_secret_post"]
                : null;

            var scopes = (await scopeStore.GetAllAsync(ct))
>>>>>>> 031507a7
                .Where(s => s.ShowInDiscoveryDocument)
                .Select(s => s.Name)
                .Distinct(StringComparer.Ordinal)
                .OrderBy(s => s, StringComparer.Ordinal)
                .ToList();

            var document = new OpenIdConfigurationDocument(
                Issuer: issuer,
                JwksUri: jwksUri,
                TokenEndpoint: tokenEndpoint,
                RevocationEndpoint: revocationEndpoint,
                IntrospectionEndpoint: introspectionEndpoint,
                GrantTypesSupported: grantTypesSupported,
                ScopesSupported: scopes,
                IdTokenSigningAlgValuesSupported: [signingKeyProvider.Algorithm],
                ResponseTypesSupported: responseTypesSupported,
                TokenEndpointAuthMethodsSupported: tokenEndpointAuthMethodsSupported);

            return Results.Json(document);
        });

        return endpoints;
    }

    /// <summary>
    /// Maps discovery endpoints using the default JWKS path.
    /// </summary>
    /// <param name="endpoints">The endpoint route builder.</param>
    /// <returns>The endpoint route builder.</returns>
    public static IEndpointRouteBuilder MapCoreIdentDiscoveryEndpoints(this IEndpointRouteBuilder endpoints)
    {
        return endpoints.MapCoreIdentDiscoveryEndpoints("/.well-known/jwks.json");
    }

    /// <summary>
    /// Maps discovery endpoints using the specified JWKS path.
    /// </summary>
    /// <param name="endpoints">The endpoint route builder.</param>
    /// <param name="jwksPath">JWKS endpoint path.</param>
    /// <returns>The endpoint route builder.</returns>
    public static IEndpointRouteBuilder MapCoreIdentDiscoveryEndpoints(this IEndpointRouteBuilder endpoints, string jwksPath)
    {
        ArgumentNullException.ThrowIfNull(endpoints);
        ArgumentException.ThrowIfNullOrWhiteSpace(jwksPath);

        endpoints.MapGet(jwksPath, async (
            HttpContext httpContext,
            CancellationToken ct) =>
        {
            var request = httpContext.Request;
            var loggerFactory = httpContext.RequestServices.GetRequiredService<ILoggerFactory>();
            var logger = loggerFactory.CreateLogger("CoreIdent.Jwks");
            using var _ = CoreIdentCorrelation.BeginScope(logger, httpContext);

            var realmId = "default";
            if (httpContext.RequestServices.GetService<ICoreIdentRealmContext>() is { } realmContext)
            {
                realmId = realmContext.RealmId;
            }

            ISigningKeyProvider signingKeyProvider;
            if (httpContext.RequestServices.GetService<IRealmSigningKeyProviderResolver>() is { } signingKeyProviderResolver)
            {
                signingKeyProvider = await signingKeyProviderResolver.GetSigningKeyProviderAsync(realmId, ct);
            }
            else
            {
                signingKeyProvider = httpContext.RequestServices.GetRequiredService<ISigningKeyProvider>();
            }

            var keys = (await signingKeyProvider.GetValidationKeysAsync(ct)).ToList();

            // Do not publish symmetric keys via JWKS.
            var jwksKeys = new List<object>(capacity: keys.Count);

            foreach (var keyInfo in keys)
            {
                if (keyInfo.Key is SymmetricSecurityKey)
                {
                    continue;
                }

                switch (keyInfo.Key)
                {
                    case RsaSecurityKey rsaKey:
                        {
                            var parameters = rsaKey.Rsa?.ExportParameters(includePrivateParameters: false)
                                ?? rsaKey.Parameters;
                            jwksKeys.Add(new
                            {
                                kty = "RSA",
                                kid = keyInfo.KeyId,
                                use = "sig",
                                alg = SecurityAlgorithms.RsaSha256,
                                n = Base64UrlEncoder.Encode(parameters.Modulus),
                                e = Base64UrlEncoder.Encode(parameters.Exponent)
                            });
                            break;
                        }

                    case ECDsaSecurityKey ecKey:
                        {
                            if (ecKey.ECDsa is null)
                            {
                                logger.LogWarning("EC key did not contain an ECDsa instance; skipping JWKS output for kid {Kid}.", keyInfo.KeyId);
                                break;
                            }

                            var parameters = ecKey.ECDsa.ExportParameters(includePrivateParameters: false);

                            var crv = parameters.Curve.Oid.Value switch
                            {
                                "1.2.840.10045.3.1.7" => "P-256",  // secp256r1 / prime256v1
                                "1.3.132.0.34" => "P-384",         // secp384r1
                                "1.3.132.0.35" => "P-521",         // secp521r1
                                _ => throw new NotSupportedException($"Unsupported EC curve OID: {parameters.Curve.Oid.Value}")
                            };

                            jwksKeys.Add(new
                            {
                                kty = "EC",
                                kid = keyInfo.KeyId,
                                use = "sig",
                                alg = SecurityAlgorithms.EcdsaSha256,
                                crv,
                                x = Base64UrlEncoder.Encode(parameters.Q.X),
                                y = Base64UrlEncoder.Encode(parameters.Q.Y)
                            });
                            break;
                        }

                    default:
                        logger.LogWarning("Unsupported key type {KeyType} in validation keys; skipping.", keyInfo.Key.GetType().FullName);
                        break;
                }
            }

            return Results.Json(new { keys = jwksKeys });
        });

        return endpoints;
    }
}<|MERGE_RESOLUTION|>--- conflicted
+++ resolved
@@ -39,16 +39,11 @@
 
         endpoints.MapGet(discoveryPath, async (
             HttpRequest request,
-<<<<<<< HEAD
             ICoreIdentRealmContext realmContext,
             ICoreIdentIssuerAudienceProvider issuerAudienceProvider,
             IRealmSigningKeyProviderResolver signingKeyProviderResolver,
             IRealmScopeStore scopeStore,
-=======
             IEnumerable<EndpointDataSource> endpointDataSources,
-            ISigningKeyProvider signingKeyProvider,
-            IScopeStore scopeStore,
->>>>>>> 031507a7
             ILoggerFactory loggerFactory,
             CancellationToken ct) =>
         {
@@ -66,9 +61,6 @@
             var revocationEndpoint = new Uri(issuerUri, routeOptions.CombineWithBase(routeOptions.RevocationPath)).ToString();
             var introspectionEndpoint = new Uri(issuerUri, routeOptions.CombineWithBase(routeOptions.IntrospectionPath)).ToString();
 
-<<<<<<< HEAD
-            var scopes = (await scopeStore.GetAllAsync(realmId, ct))
-=======
             var mappedRoutes = endpointDataSources
                 .SelectMany(x => x.Endpoints)
                 .OfType<RouteEndpoint>()
@@ -104,8 +96,7 @@
                 ? ["client_secret_basic", "client_secret_post"]
                 : null;
 
-            var scopes = (await scopeStore.GetAllAsync(ct))
->>>>>>> 031507a7
+            var scopes = (await scopeStore.GetAllAsync(realmId, ct))
                 .Where(s => s.ShowInDiscoveryDocument)
                 .Select(s => s.Name)
                 .Distinct(StringComparer.Ordinal)
