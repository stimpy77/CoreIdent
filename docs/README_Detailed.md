# CoreIdent (Detailed Reference)

This document is the **detailed reference** for CoreIdent.

The root `README.md` is intended to be a concise, friendly entry point; use this file when you want the deeper configuration and endpoint reference.

## Quick links

- **Integrate CoreIdent into an app**
  - [Developer Guide](Developer_Guide.md)
<<<<<<< HEAD
- **Realms (realm-ready foundation)**
  - [Realms](Realms.md)
=======
- **Future feature work: realms**
  - [Realms (future work)](https://github.com/stimpy77/CoreIdent/blob/feat/realms-foundation/docs/Realms.md) — Draft design for a realm-ready foundation (multi-tenant / multi-issuer / per-realm keys and stores).
>>>>>>> 031507a7
- **Aspire integration (service defaults)**
  - [Aspire Integration](Aspire_Integration.md)
- **Scaffold a host with templates**
  - `dotnet new install CoreIdent.Templates`
  - Templates: `coreident-api`, `coreident-server`, `coreident-api-fsharp`
- **Add passkeys (WebAuthn)**
  - [Passkeys Guide](Passkeys.md)
- **Use the CLI**
  - [CLI Reference](CLI_Reference.md)
- **Understand the roadmap / implementation status**
  - [DEVPLAN](DEVPLAN.md)

---

# CoreIdent

**Open-source OAuth 2.0 / OIDC toolkit for .NET 10+**

[![MIT License](https://img.shields.io/badge/License-MIT-yellow.svg)](https://opensource.org/licenses/MIT)
[![.NET 10](https://img.shields.io/badge/.NET-10-512BD4)](https://dotnet.microsoft.com/)

---

## What is CoreIdent?

CoreIdent is a **complete, open-source authentication toolkit** for .NET 10+. Add secure OAuth 2.0 / OpenID Connect to your app in minutes—with full code-level control and no vendor lock-in.

## Embedded Auth vs Membership (Guidance Placeholder)

This section is a placeholder for DEVPLAN 1.13.6.

- **Embedded auth**: Use CoreIdent endpoints directly in your host app for minimal “auth for my app” workflows.
- **Membership/admin**: Build on CoreIdent by implementing store interfaces and enriching tokens/profile responses with membership data owned by your app.

### Core Scenarios

| Scenario | Description |
|----------|-------------|
| **Embedded Auth** | Minimal “auth for my app” workflows via resource-owner convenience endpoints (`/auth/register`, `/auth/login`, `/auth/profile`) |
| **External Providers** | Planned (Phase 2) |
| **Identity Server** | OAuth/OIDC foundation implemented; additional hardening and advanced features planned (Phase 3+) |
| **Client Libraries** | Planned (Phase 1.5) |

---

## Current Status

**CoreIdent 1.0** — Production-ready OAuth/OIDC foundation for .NET 10+

**Prerequisites:** .NET 10 SDK

### Implemented Features

- **OAuth 2.0 / OIDC** — Token endpoint, authorization code + PKCE, discovery, JWKS, revocation (RFC 7009), introspection (RFC 7662)
- **Passwordless authentication** — Email magic links, passkeys/WebAuthn, SMS OTP
- **Asymmetric keys** (RS256/ES256) for production-ready token signing
- **Authorization Code + PKCE** with consent UI
- **Resource-owner endpoints** (`/auth/register`, `/auth/login`, `/auth/profile`, `/auth/userinfo`)
- **Pluggable persistence** — In-memory defaults, EF Core implementations
- **CLI tool** — `dotnet coreident` for init, key generation, client management
- **Aspire integration** — Health checks, distributed tracing, service defaults
- **OpenTelemetry metrics** — `System.Diagnostics.Metrics` instrumentation
- **Templates** — `coreident-api`, `coreident-server`, `coreident-api-fsharp`
- **OpenAPI** — OpenAPI JSON document generation via `CoreIdent.OpenApi` (no built-in UI)

### Coming Next

- **External providers** — Google, Microsoft, GitHub OAuth integration
- **Client libraries** — MAUI, WPF, Blazor authentication clients

---

## Passwordless authentication

CoreIdent includes passwordless flows:

- Email magic links
- Passkeys/WebAuthn
- SMS one-time passcodes (OTP)

For the SMS OTP endpoint and configuration reference, see the Developer Guide section [4.8 Passwordless SMS OTP](Developer_Guide.md#48-passwordless-sms-otp-feature-13).

---

## OpenAPI documentation (Feature 1.13.10)

CoreIdent can generate an OpenAPI JSON document for all mapped endpoints.

- **Document generation**: `CoreIdent.OpenApi` (built on .NET 10 `Microsoft.AspNetCore.OpenApi`)
- **UI**: host-managed (CoreIdent does not ship Swashbuckle / Swagger UI)

### Minimal setup

```csharp
using CoreIdent.OpenApi.Extensions;

builder.Services.AddCoreIdentOpenApi(options =>
{
    options.DocumentTitle = "CoreIdent API";
    options.DocumentVersion = "v1";
    options.OpenApiRoute = "/openapi/v1.json";
});

var app = builder.Build();

app.MapCoreIdentEndpoints();
app.MapCoreIdentOpenApi();
```

### Optional UI (Scalar)

In the host app:

```bash
dotnet add package Scalar.AspNetCore
```

Then:

```csharp
using Scalar.AspNetCore;

app.MapCoreIdentOpenApi();
app.MapScalarApiReference();
```


## Documentation

All planning and technical documentation is in the [`docs/`](./) folder:

| Document | Description |
|----------|-------------|
| [**Project Overview**](Project_Overview.md) | Vision, principles, architecture, and phased roadmap |
| [**Technical Plan**](Technical_Plan.md) | Detailed specifications, interfaces, and implementation guidance |
| [**DEVPLAN**](DEVPLAN.md) | Task-level checklist with components, test cases, and documentation requirements |
| [**Developer Guide**](Developer_Guide.md) | Practical guide to the current codebase, endpoints, configuration, and testing |
<<<<<<< HEAD
| [**Realms**](Realms.md) | Realms foundation: background, design, and extension guidance |
=======
| [**Realms (future work)**](https://github.com/stimpy77/CoreIdent/blob/feat/realms-foundation/docs/Realms.md) | Draft realm-ready foundation for future multi-tenant / multi-issuer / per-realm keys+stores scenarios |
>>>>>>> 031507a7
| [**Aspire Integration**](Aspire_Integration.md) | Integrating CoreIdent with .NET Aspire service defaults |
| [**Passkeys Guide**](Passkeys.md) | Passkeys (WebAuthn) setup guide |
| [**CLI Reference**](CLI_Reference.md) | Command reference for the `dotnet coreident` CLI tool |

These documents include:
- .NET 10 feature reference links for implementers
- Code snippets and interface definitions
- Test infrastructure patterns
- OAuth/OIDC RFC references

---

## Asymmetric Key Configuration

CoreIdent signs JWTs using **asymmetric keys by default**:

- **RS256** (RSA) — default
- **ES256** (ECDSA P-256)

### RSA (PEM string)

```csharp
builder.Services.AddSigningKey(o => o.UseRsaPem(rsaPrivateKeyPem));
```

### RSA (PEM file)

```csharp
builder.Services.AddSigningKey(o => o.UseRsa("/path/to/private-key.pem"));
```

### ECDSA (PEM file)

```csharp
builder.Services.AddSigningKey(o => o.UseEcdsa("/path/to/ec-private-key.pem"));
```

### Development-only HS256 (Deprecated)

```csharp
builder.Services.AddSigningKey(o => o.UseSymmetric("your-32+byte-dev-secret"));
```

### Security Guidance

- **Do not use HS256 in production.** It requires distributing a shared secret to all token validators.
- **Do not publish symmetric keys in JWKS.** CoreIdent does not emit symmetric keys from `/.well-known/jwks.json`.
- Prefer loading keys from **files or certificates** and managing them using your platform’s secret management.
- Treat private keys as secrets: do not log them and do not commit them to source control.

---

## Scope Configuration (0.4)

CoreIdent defines OAuth/OIDC scopes via `CoreIdentScope` and resolves them using `IScopeStore`.

### Standard OIDC scopes

The library includes standard scope name constants in `StandardScopes`:

- `openid`
- `profile`
- `email`
- `address`
- `phone`
- `offline_access`

### In-memory scope store

For development and tests, you can use the in-memory scope store.

```csharp
builder.Services.AddInMemoryStandardScopes();
```

Or, to seed custom scopes:

```csharp
builder.Services.AddInMemoryScopes(new[]
{
    new CoreIdentScope { Name = "api", DisplayName = "API", UserClaims = ["role"] }
});
```

### EF Core scope store

If you're using `CoreIdent.Storage.EntityFrameworkCore`, register the EF scope store:

```csharp
builder.Services.AddEntityFrameworkCoreScopeStore();
```

### EF Core store registration order

When using EF Core-backed stores, register CoreIdent first, then your EF `DbContext`, then CoreIdent’s EF Core stores:

```csharp
builder.Services.AddCoreIdent();

builder.Services.AddDbContext<AppDbContext>(options =>
    options.UseSqlite(builder.Configuration.GetConnectionString("DefaultConnection")));

builder.Services.AddEntityFrameworkCoreStores();
```

You are responsible for applying EF Core migrations / ensuring the schema is created.

---

## Token Endpoint (0.4)

CoreIdent exposes an OAuth 2.0 token endpoint at `POST /auth/token` (configurable via `CoreIdentRouteOptions.TokenPath`).

### Supported Grant Types

| Grant Type | Description |
|------------|-------------|
| `client_credentials` | Machine-to-machine authentication using client ID and secret |
| `refresh_token` | Exchange a refresh token for new access and refresh tokens |
| `authorization_code` | Authorization Code flow (PKCE required) |
| `password` | **Deprecated** resource owner password credentials (ROPC). Supported for legacy/mobile scenarios; logs a warning on use. |

> **Note:** Authorization Code flow requires the `/auth/authorize` endpoint and an authenticated user (your host app must configure authentication).

### Password Grant (ROPC) (Deprecated)

CoreIdent supports `grant_type=password` for **legacy** scenarios.

- **Deprecation:** This grant is deprecated in OAuth 2.1. CoreIdent will log a warning: `Password grant is deprecated in OAuth 2.1. Consider using authorization code flow with PKCE.`
- **Recommendation:** Migrate to **authorization code + PKCE**.

```http
POST /auth/token
Content-Type: application/x-www-form-urlencoded
Authorization: Basic base64(client_id:client_secret)

grant_type=password&username=user%40example.com&password=Test123!&scope=openid%20offline_access
```

Notes:

- A client must include `"password"` in `AllowedGrantTypes`.
- A refresh token is only issued when:
  - the client has `AllowOfflineAccess = true`, and
  - the granted scopes include `offline_access`.

### Client Credentials Grant

```http
POST /auth/token
Content-Type: application/x-www-form-urlencoded
Authorization: Basic base64(client_id:client_secret)

grant_type=client_credentials&scope=api
```

**Response:**
```json
{
  "access_token": "eyJhbGciOiJSUzI1NiIs...",
  "token_type": "Bearer",
  "expires_in": 900,
  "scope": "api"
}
```

### Refresh Token Grant

```http
POST /auth/token
Content-Type: application/x-www-form-urlencoded
Authorization: Basic base64(client_id:client_secret)

grant_type=refresh_token&refresh_token=<refresh_token>
```

**Response:**
```json
{
  "access_token": "eyJhbGciOiJSUzI1NiIs...",
  "token_type": "Bearer",
  "expires_in": 900,
  "refresh_token": "<new_refresh_token>",
  "scope": "openid profile"
}
```

### Refresh Token Rotation

CoreIdent implements **refresh token rotation** for enhanced security:

1. **Single use:** Each refresh token can only be used once. After use, it is marked as consumed.
2. **Token families:** All refresh tokens derived from the same initial grant share a `FamilyId`.
3. **Theft detection:** If a consumed refresh token is reused (indicating potential theft), the **entire token family is revoked**, invalidating all tokens in that lineage.

This approach ensures that if an attacker steals a refresh token, legitimate use by the real user will trigger revocation, limiting the attack window.

### Custom Claims

Register a custom `ICustomClaimsProvider` to add claims to tokens:

```csharp
public class MyClaimsProvider : ICustomClaimsProvider
{
    public Task<IEnumerable<Claim>> GetAccessTokenClaimsAsync(ClaimsContext context, CancellationToken ct)
    {
        var claims = new List<Claim>();
        if (context.Scopes.Contains("roles"))
        {
            claims.Add(new Claim("role", "admin"));
        }
        return Task.FromResult<IEnumerable<Claim>>(claims);
    }

    public Task<IEnumerable<Claim>> GetIdTokenClaimsAsync(ClaimsContext context, CancellationToken ct)
        => Task.FromResult(Enumerable.Empty<Claim>());
}

// Register before AddCoreIdent() to override the default
builder.Services.AddSingleton<ICustomClaimsProvider, MyClaimsProvider>();
```

---

## Token Revocation (RFC 7009) (0.4)

CoreIdent exposes a token revocation endpoint at `POST /auth/revoke` (configurable via `CoreIdentRouteOptions.RevocationPath`).

### Client Authentication

- **Confidential clients:** must authenticate (recommended: HTTP Basic auth).
- **Public clients:** client authentication requirements may vary by deployment; CoreIdent enforces the same endpoint contract but confidential clients must still authenticate.

### Revoke an Access Token

```http
POST /auth/revoke
Content-Type: application/x-www-form-urlencoded
Authorization: Basic base64(client_id:client_secret)

token=<access_token>&token_type_hint=access_token
```

CoreIdent will validate the JWT signature, extract the `jti`, and record the token as revoked in `ITokenRevocationStore`.

> **Important (JWT reality):** revoking a JWT only takes effect for resource servers that perform an online check (e.g., via introspection or shared revocation middleware). CoreIdent provides `UseCoreIdentTokenRevocation()` middleware for this purpose.

### Revoke a Refresh Token

```http
POST /auth/revoke
Content-Type: application/x-www-form-urlencoded
Authorization: Basic base64(client_id:client_secret)

token=<refresh_token>&token_type_hint=refresh_token
```

CoreIdent will revoke the refresh token using `IRefreshTokenStore`.

### Privacy / Response Semantics

Per RFC 7009, the revocation endpoint is designed to avoid leaking token validity. CoreIdent returns `200 OK` for well-formed requests even if the token is unknown.

### Client Ownership

CoreIdent validates that the authenticated client is the same client that the token was issued to. If a client attempts to revoke a token it does not own, CoreIdent returns `200 OK` but does not revoke the token.

---

## Token Introspection (RFC 7662) (0.4)

CoreIdent exposes an introspection endpoint at `POST /auth/introspect` (configurable via `CoreIdentRouteOptions.IntrospectionPath`).

This endpoint is intended for **resource servers** (APIs) that need an online check for:

- Token validity / expiry
- Access token revocation status
- Refresh token activity status

### Client Authentication

Introspection requests must authenticate using **resource server credentials** (recommended: HTTP Basic auth).

```http
POST /auth/introspect
Content-Type: application/x-www-form-urlencoded
Authorization: Basic base64(resource_server_client_id:resource_server_client_secret)

token=<token>&token_type_hint=access_token
```

### Response

The response follows RFC 7662. Example:

```json
{
  "active": true,
  "scope": "openid profile",
  "client_id": "client123",
  "token_type": "Bearer",
  "exp": 1234567890,
  "iat": 1234567800,
  "sub": "user-id",
  "aud": "https://api.example",
  "iss": "https://issuer.example"
}
```

If the token is unknown, invalid, expired, revoked, or otherwise inactive, CoreIdent returns:

```json
{ "active": false }
```

---

## Client Configuration (0.4)

---

## Resource Owner Endpoints (Register/Login/Profile) (0.4)

CoreIdent provides minimal **resource owner** endpoints under the base path (default `/auth`):

- `GET/POST /auth/register`
- `GET/POST /auth/login`
- `GET /auth/profile`

`/auth/profile` is a **CoreIdent convenience endpoint** intended for first-party apps using the resource owner (register/login) workflow.
It is distinct from the OIDC-standard **UserInfo** endpoint (`/auth/userinfo` via `CoreIdentRouteOptions.UserInfoPath`), which is specified by OpenID Connect and is tracked separately in Feature 1.10.

### Content Negotiation (JSON vs HTML)

CoreIdent returns **JSON** when the request indicates a JSON client:

- `Accept: application/json`, or
- `Content-Type: application/json`

Otherwise, CoreIdent returns **minimal HTML** suitable for basic browser workflows.

### Default Responses

- `POST /auth/register`
  - JSON: `{ "userId": "...", "message": "Registered successfully" }`
  - HTML: basic success page
- `POST /auth/login`
  - JSON: OAuth-style token response (`access_token`, `refresh_token`, `expires_in`, `token_type`)
  - HTML: basic success page
  - Optional: if `redirect_uri` is provided as a query string parameter, CoreIdent redirects after successful login
- `GET /auth/profile`
  - Requires a valid **Bearer** access token
  - JSON: `{ "id": "...", "email": "...", "claims": { ... } }`
  - HTML: basic profile page

### Customizing Responses with Delegates

You can override the default behavior by registering handlers via `ConfigureResourceOwnerEndpoints(...)`.
Each handler can return a custom `IResult`, or return `null` to fall back to CoreIdent's default response.

```csharp
builder.Services.ConfigureResourceOwnerEndpoints(options =>
{
    options.RegisterHandler = (http, user, ct) =>
        Task.FromResult<IResult?>(Results.Redirect("/welcome"));

    options.LoginHandler = (http, user, tokens, ct) =>
        Task.FromResult<IResult?>(Results.Json(new { tokens.AccessToken }));

    options.ProfileHandler = (http, user, claims, ct) =>
        Task.FromResult<IResult?>(Results.Json(new { user.Id, user.UserName }));
});
```

### Disabling Individual Endpoints

`MapCoreIdentEndpoints()` maps *all* CoreIdent endpoints, including the resource owner endpoints.

To omit one or more endpoints:

- Do not call `MapCoreIdentEndpoints()`.
- Instead, map only the endpoints you want using the granular extension methods (e.g., `MapCoreIdentTokenEndpoint(...)`, `MapCoreIdentTokenManagementEndpoints(...)`, `MapCoreIdentResourceOwnerEndpoints(...)`, etc.).

Clients are OAuth 2.0 applications that can request tokens. Configure clients using `IClientStore`.

### Client Model

```csharp
var client = new CoreIdentClient
{
    ClientId = "my-api-client",
    ClientSecretHash = secretHasher.HashSecret("my-secret"),
    ClientName = "My API Client",
    ClientType = ClientType.Confidential,
    AllowedGrantTypes = ["client_credentials", "refresh_token"],
    AllowedScopes = ["openid", "profile", "api"],
    AllowOfflineAccess = true,
    AccessTokenLifetimeSeconds = 900,      // 15 minutes
    RefreshTokenLifetimeSeconds = 604800,  // 7 days
    RequirePkce = true,
    Enabled = true
};
```

### Client Types

| Type | Description |
|------|-------------|
| `Confidential` | Server-side apps that can securely store secrets. Must provide `client_secret`. |
| `Public` | SPAs, mobile apps that cannot securely store secrets. Must use PKCE. |

### In-Memory Client Store

```csharp
var hasher = new DefaultClientSecretHasher();
builder.Services.AddInMemoryClients(new[]
{
    new CoreIdentClient
    {
        ClientId = "my-client",
        ClientSecretHash = hasher.HashSecret("my-secret"),
        ClientType = ClientType.Confidential,
        AllowedGrantTypes = ["client_credentials"],
        AllowedScopes = ["api"]
    }
});
```

### EF Core Client Store

```csharp
builder.Services.AddEntityFrameworkCoreClientStore();
```

### Token Lifetimes

Each client can have custom token lifetimes:

- `AccessTokenLifetimeSeconds` — How long access tokens are valid (default: 3600 = 1 hour)
- `RefreshTokenLifetimeSeconds` — How long refresh tokens are valid (default: 86400 = 1 day)

The global defaults in `CoreIdentOptions` are used when creating tokens for flows that don't have a specific client (if applicable).

---

## OIDC Discovery Metadata (0.4)

CoreIdent exposes an OpenID Connect discovery document endpoint at:

- `/.well-known/openid-configuration`

**Issuer requirement:** the `issuer` value in the discovery document **exactly matches** your configured `CoreIdentOptions.Issuer`.

CoreIdent advertises its endpoints (JWKS, token, revocation, introspection) based on the configured route options and issuer.

---

## Metrics and Observability (0.4)

CoreIdent emits metrics using `System.Diagnostics.Metrics`, compatible with OpenTelemetry and .NET Aspire.

### Enable Metrics

```csharp
builder.Services.AddCoreIdent(...);
builder.Services.AddCoreIdentMetrics();
```

### Available Metrics

| Metric | Type | Description |
|--------|------|-------------|
| `coreident.client.authenticated` | Counter | Client authentication attempts |
| `coreident.token.issued` | Counter | Tokens issued |
| `coreident.token.revoked` | Counter | Tokens revoked |
| `coreident.client.authentication.duration` | Histogram | Client auth duration (ms) |
| `coreident.token.issuance.duration` | Histogram | Token issuance duration (ms) |

### Metric Tags

- `coreident.client.authenticated`: `client_type`, `success`
- `coreident.token.issued`: `token_type`, `grant_type`
- `coreident.token.revoked`: `token_type`

### Filtering and Sampling

```csharp
builder.Services.AddCoreIdentMetrics(o =>
{
    o.SampleRate = 0.1;  // 10% sampling
    o.Filter = ctx => ctx.MetricName != "coreident.token.issued";
});
```

### Integration with OpenTelemetry

```csharp
builder.Services.AddOpenTelemetry()
    .WithMetrics(metrics => metrics.AddMeter("CoreIdent"));
```

---

## Key Principles

| Principle | Description |
|-----------|-------------|
| **Open Source** | MIT license. No vendor lock-in. |
| **Developer Experience** | 5-minute setup for common cases. Convention over configuration. |
| **Leverage .NET 10** | Build on ASP.NET Core Identity, not around it. |
| **Modular** | Core is minimal; features are NuGet packages. |
| **Secure by Default** | Asymmetric keys, PKCE enforcement, secure token handling. |
| **Testable** | First-class test infrastructure with reusable fixtures. |

---

## Planned Packages

Not all packages listed here exist yet; this section is a roadmap view.

```
CoreIdent.Core                    # Core services, interfaces, endpoints
CoreIdent.Storage.EntityFrameworkCore  # EF Core persistence
CoreIdent.Client                  # OAuth client for any .NET app
CoreIdent.Client.Maui             # MAUI-specific (SecureStorage, WebAuthenticator)
CoreIdent.Client.Wpf              # WPF/WinForms (DPAPI, WebView2)
CoreIdent.Client.Blazor           # Blazor WASM integration
CoreIdent.Providers.Google        # Google OAuth provider
CoreIdent.Providers.Microsoft     # Microsoft/Entra ID provider
CoreIdent.Providers.GitHub        # GitHub OAuth provider
CoreIdent.UI.Web                  # Razor/Blazor UI components
CoreIdent.Testing                 # Test fixtures and utilities
```

---

## Roadmap

| Phase | Focus | Status |
|-------|-------|--------|
| **0A** | Foundation (crypto + token lifecycle: keys, JWKS, revocation, introspection) | Completed |
| **0B** | Quality & DevEx (test infra, metrics, CLI, devcontainer) | Completed |
| **1** | Passwordless (email magic link, passkeys, SMS OTP) | In progress |
| **1.5** | Client libraries (MAUI, WPF, Console, Blazor) | Planned |
| **2** | External providers (Google, Microsoft, GitHub) | Planned |
| **3** | OAuth/OIDC hardening (key rotation, DPoP, RAR, device flow, revocable access for controlled distributed systems) | Planned |
| **4** | UI & Administration | Planned |
| **5** | Advanced (MFA, SCIM, SPIFFE/SPIRE) | Future |

See [DEVPLAN.md](DEVPLAN.md) for detailed task breakdowns.

---

## Contributing

CoreIdent is still early in its roadmap, but the foundation is established and contributions are welcome.

Key areas for future contribution:
- Additional OAuth providers
- Storage adapters (MongoDB, Redis)
- UI themes and components
- Documentation and examples
- F# examples and templates

---

## License

[MIT License](../../LICENSE) — Use freely, contribute back if you can.

---

## Links

- [Project Overview](Project_Overview.md)
- [Technical Plan](Technical_Plan.md)
- [Development Plan](DEVPLAN.md)
- [Developer Guide](Developer_Guide.md)
- [Passkeys Guide](Passkeys.md)
- [.NET 10 What's New](https://learn.microsoft.com/en-us/dotnet/core/whats-new/dotnet-10/overview)
- [.NET 10: What’s New for Authentication and Authorization (Auth0)](https://auth0.com/blog/authentication-authorization-enhancements-dotnet-10/)<|MERGE_RESOLUTION|>--- conflicted
+++ resolved
@@ -8,13 +8,10 @@
 
 - **Integrate CoreIdent into an app**
   - [Developer Guide](Developer_Guide.md)
-<<<<<<< HEAD
 - **Realms (realm-ready foundation)**
   - [Realms](Realms.md)
-=======
 - **Future feature work: realms**
   - [Realms (future work)](https://github.com/stimpy77/CoreIdent/blob/feat/realms-foundation/docs/Realms.md) — Draft design for a realm-ready foundation (multi-tenant / multi-issuer / per-realm keys and stores).
->>>>>>> 031507a7
 - **Aspire integration (service defaults)**
   - [Aspire Integration](Aspire_Integration.md)
 - **Scaffold a host with templates**
@@ -152,11 +149,8 @@
 | [**Technical Plan**](Technical_Plan.md) | Detailed specifications, interfaces, and implementation guidance |
 | [**DEVPLAN**](DEVPLAN.md) | Task-level checklist with components, test cases, and documentation requirements |
 | [**Developer Guide**](Developer_Guide.md) | Practical guide to the current codebase, endpoints, configuration, and testing |
-<<<<<<< HEAD
 | [**Realms**](Realms.md) | Realms foundation: background, design, and extension guidance |
-=======
 | [**Realms (future work)**](https://github.com/stimpy77/CoreIdent/blob/feat/realms-foundation/docs/Realms.md) | Draft realm-ready foundation for future multi-tenant / multi-issuer / per-realm keys+stores scenarios |
->>>>>>> 031507a7
 | [**Aspire Integration**](Aspire_Integration.md) | Integrating CoreIdent with .NET Aspire service defaults |
 | [**Passkeys Guide**](Passkeys.md) | Passkeys (WebAuthn) setup guide |
 | [**CLI Reference**](CLI_Reference.md) | Command reference for the `dotnet coreident` CLI tool |
